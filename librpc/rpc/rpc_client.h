--- conflicted
+++ resolved
@@ -149,9 +149,7 @@
     client_->remove_trigger(cur_multilog_id_, trigger_name);
   }
 
-<<<<<<< HEAD
-  // Write ops
-  void buffer(const std::string& record) {
+  void write(const std::string& record) {
     if (cur_multilog_id_ == -1) {
       throw illegal_state_exception("Must set atomic multilog first");
     }
@@ -160,29 +158,6 @@
           + std::to_string(cur_schema_.record_size())
           + ", got=" + std::to_string(record.length()));
     }
-    builder_.add_record(record);
-    if (builder_.num_records() >= rpc_configuration_params::WRITE_BATCH_SIZE) {
-      client_->append_batch(cur_multilog_id_, builder_.get_batch());
-    }
-  }
-
-  void flush() {
-    if (builder_.num_records() > 0) {
-      client_->append_batch(cur_multilog_id_, builder_.get_batch());
-    }
-  }
-
-=======
->>>>>>> be4947d1
-  void write(const std::string& record) {
-    if (cur_multilog_id_ == -1) {
-      throw illegal_state_exception("Must set atomic multilog first");
-    }
-    if (record.length() != cur_schema_.record_size()) {
-      throw illegal_state_exception("Record size incorrect; expected="
-          + std::to_string(cur_schema_.record_size())
-          + ", got=" + std::to_string(record.length()));
-    }
     client_->append(cur_multilog_id_, record);
   }
 
@@ -249,26 +224,7 @@
   }
 
 protected:
-<<<<<<< HEAD
-  // TODO: Move to sequential reader client (e.g., streaming application)
-  void read_seq(std::string& _return, int64_t offset) {
-    if (cur_multilog_id_ == -1) {
-      throw illegal_state_exception("Must set atomic multilog first");
-    }
-    int64_t& buf_off = read_buffer_.first;
-    std::string& buf = read_buffer_.second;
-    int64_t rbuf_lim = buf_off + buf.size();
-    if (buf_off == -1 || offset < buf_off || offset >= rbuf_lim) {
-      read_buffer_.first = offset;
-      client_->read(buf, cur_multilog_id_, buf_off, rpc_configuration_params::READ_BATCH_SIZE);
-    }
-    _return = buf.substr(offset - buf_off, cur_schema_.record_size());
-  }
-
   int64_t cur_multilog_id_;
-=======
-  int64_t cur_table_id_;
->>>>>>> be4947d1
   schema_t cur_schema_;
 
   // Write buffer
