#ifndef RPC_DIALOG_SERVER_H_
#define RPC_DIALOG_SERVER_H_

#include "dialog_service.h"
#include <thrift/protocol/TBinaryProtocol.h>
#include <thrift/server/TThreadedServer.h>
#include <thrift/transport/TSocket.h>
#include <thrift/transport/TServerSocket.h>
#include <thrift/transport/TBufferTransports.h>
#include <thrift/concurrency/ThreadManager.h>
#include <thrift/concurrency/PlatformThreadFactory.h>
#include <thrift/transport/TTransportUtils.h>
#include <thrift/TToString.h>

#include <thread>

#include "rpc_type_conversions.h"
#include "rpc_configuration_params.h"
#include "rpc_endpoint.h"
#include "dialog_client.h"

#include "dialog_store.h"
#include "dialog_table.h"
#include "logger.h"

using namespace ::apache::thrift;
using namespace ::apache::thrift::protocol;
using namespace ::apache::thrift::transport;
using namespace ::apache::thrift::server;

using boost::shared_ptr;

namespace dialog {
namespace rpc {

class dialog_service_handler : virtual public dialog_serviceIf {
 public:
  typedef dialog_table::fri_result_type adhoc_stream;
  typedef dialog_table::filter_rstream_type predef_stream;
  typedef dialog_table::ffilter_rstream_type combined_stream;
  typedef dialog_table::alert_list::iterator alert_iterator;
  typedef std::pair<alert_iterator, alert_iterator> alert_entry;

  typedef std::map<rpc_iterator_id, adhoc_stream> adhoc_map;
  typedef std::map<rpc_iterator_id, predef_stream> predef_map;
  typedef std::map<rpc_iterator_id, combined_stream> combined_map;
  typedef std::map<rpc_iterator_id, alert_entry> alerts_map;

  dialog_service_handler(dialog_store* store, const rpc_endpoint& successor_ep,
                         const rpc_endpoint& tail_ep)
      : store_(store),
        handler_id_(-1),
        successor_ep_(successor_ep),
        tail_ep_(tail_ep),
        is_tail_(!successor_ep.is_valid()),
        iterator_id_(0) {
    if (!is_tail_) {
      successor_.connect(successor_ep_);
      tail_.connect(tail_ep_);
    }
  }

  void register_handler() {
    handler_id_ = thread_manager::register_thread();
    if (handler_id_ < 0) {
      rpc_management_exception ex;
      ex.msg = "Could not register handler";
      throw ex;
    } else {
      LOG_INFO<< "Registered handler thread " << std::this_thread::get_id() << " as " << handler_id_;
    }

    if (!is_tail_) {
      try {
        successor_()->register_handler();
      } catch (rpc_management_exception& ex) {
        thread_manager::deregister_thread();
        throw ex;
      }
    }
  }

  void deregister_handler() {
    int ret = thread_manager::deregister_thread();
    if (ret < 0) {
      rpc_management_exception ex;
      ex.msg = "Could not deregister handler";
      throw ex;
    } else {
      LOG_INFO<< "Deregistered handler thread " << std::this_thread::get_id() << " as " << ret;
    }

    if (!is_tail_) {
      successor_()->deregister_handler();
    }
  }

  int64_t create_table(const std::string& table_name, const rpc_schema& schema,
                       const rpc_storage_mode mode) {
    int64_t ret = -1;
    try {
      ret = store_->add_table(table_name,
                              rpc_type_conversions::convert_schema(schema),
                              rpc_type_conversions::convert_mode(mode));
    } catch (management_exception& ex) {
      rpc_management_exception e;
      e.msg = ex.what();
      throw e;
    }

    if (!is_tail_) {
      successor_()->create_table(table_name, schema, mode);
    }
    return ret;
  }

  void get_table_info(rpc_table_info& _return, const std::string& table_name) {
    _return.table_id = store_->get_table_id(table_name);
    auto dschema = store_->get_table(_return.table_id)->get_schema().columns();
    _return.schema = rpc_type_conversions::convert_schema(dschema);
  }

  void remove_table(int64_t table_id) {
    try {
      store_->remove_table(table_id);
    } catch (management_exception& ex) {
      rpc_management_exception e;
      e.msg = ex.what();
      throw e;
    }

    if (!is_tail_) {
      successor_()->remove_table(table_id);
    }
  }

  void add_index(int64_t table_id, const std::string& field_name,
                 const double bucket_size) {
    try {
      store_->get_table(table_id)->add_index(field_name, bucket_size);
    } catch (management_exception& ex) {
      rpc_management_exception e;
      e.msg = ex.what();
      throw e;
    }

    if (!is_tail_) {
      successor_()->add_index(table_id, field_name, bucket_size);
    }
  }

  void remove_index(int64_t table_id, const std::string& field_name) {
    try {
      store_->get_table(table_id)->remove_index(field_name);
    } catch (management_exception& ex) {
      rpc_management_exception e;
      e.msg = ex.what();
      throw e;
    }

    if (!is_tail_) {
      successor_()->remove_index(table_id, field_name);
    }
  }

  void add_filter(int64_t table_id, const std::string& filter_name,
                  const std::string& filter_expr) {
    try {
      store_->get_table(table_id)->add_filter(filter_name, filter_expr);
    } catch (management_exception& ex) {
      rpc_management_exception e;
      e.msg = ex.what();
      throw e;
    } catch (parse_exception& ex) {
      rpc_management_exception e;
      e.msg = ex.what();
      throw e;
    }

    if (!is_tail_) {
      successor_()->add_filter(table_id, filter_name, filter_expr);
    }
  }

  void remove_filter(int64_t table_id, const std::string& filter_name) {
    try {
      store_->get_table(table_id)->remove_filter(filter_name);
    } catch (management_exception& ex) {
      rpc_management_exception e;
      e.msg = ex.what();
      throw e;
    }

    if (!is_tail_) {
      successor_()->remove_filter(table_id, filter_name);
    }
  }

  void add_trigger(int64_t table_id, const std::string& trigger_name,
                   const std::string& filter_name,
                   const std::string& trigger_expr) {
    try {
      store_->get_table(table_id)->add_trigger(trigger_name, filter_name,
                                               trigger_expr);
    } catch (management_exception& ex) {
      rpc_management_exception e;
      e.msg = ex.what();
      throw e;
    } catch (parse_exception& ex) {
      rpc_management_exception e;
      e.msg = ex.what();
      throw e;
    }

    if (!is_tail_) {
      successor_()->add_trigger(table_id, trigger_name, filter_name,
                                trigger_expr);
    }
  }

  void remove_trigger(int64_t table_id, const std::string& trigger_name) {
    try {
      store_->get_table(table_id)->remove_trigger(trigger_name);
    } catch (management_exception& ex) {
      rpc_management_exception e;
      e.msg = ex.what();
      throw e;
    }

    if (!is_tail_) {
      successor_()->remove_trigger(table_id, trigger_name);
    }
  }

  int64_t append(const int64_t table_id, const std::string& data) {
    void* buf = (char*) &data[0];  // XXX: Fix
    dialog_table* table = store_->get_table(table_id);
    size_t nbytes = table->record_size();
    assert(data.length() == nbytes);
    int64_t log_offset = table->reserve(nbytes);
    table->write(log_offset, buf);
    if (!is_tail_) {
      int64_t ret = successor_()->write(table_id, log_offset, data);
      table->update_rt(ret + nbytes);
    } else {
      table->advance_rt(log_offset, nbytes);
    }
    return log_offset;
  }

  int64_t write(const int64_t table_id, const int64_t log_offset,
                const std::string& data) {
    void* buf = (char*) &data[0];  // XXX: Fix
    dialog_table* table = store_->get_table(table_id);
    size_t nbytes = table->record_size();
    assert(data.length() == nbytes);
    table->write(log_offset, buf);
    if (!is_tail_) {
      int64_t ret = successor_()->write(table_id, log_offset, data);
      table->update_rt(ret + nbytes);
    } else {
      table->advance_rt(log_offset, nbytes);
    }
    return log_offset;
  }

  int64_t append_batch(const int64_t table_id, const rpc_record_batch& batch) {
    record_batch rbatch = rpc_type_conversions::convert_batch(batch);
    dialog_table* table = store_->get_table(table_id);
    size_t nbytes = batch.nrecords * table->record_size();
    int64_t log_offset = table->reserve(nbytes);
    table->write_batch(log_offset, rbatch);
    if (!is_tail_) {
      int64_t ret = successor_()->write_batch(table_id, log_offset, batch);
      table->update_rt(ret + nbytes);
    } else {
      table->advance_rt(log_offset, nbytes);
    }
    return log_offset;
  }

  int64_t write_batch(const int64_t table_id, const int64_t log_offset,
                      const rpc_record_batch& batch) {
    record_batch rbatch = rpc_type_conversions::convert_batch(batch);
    dialog_table* table = store_->get_table(table_id);
    size_t nbytes = batch.nrecords * table->record_size();
    table->write_batch(log_offset, rbatch);
    if (!is_tail_) {
      int64_t ret = successor_()->write_batch(table_id, log_offset, batch);
      table->update_rt(ret + nbytes);
    } else {
      table->advance_rt(log_offset, nbytes);
    }
    return log_offset;
  }

  void read(std::string& _return, int64_t table_id, const int64_t offset,
            const int64_t nrecords) {
    dialog_table* table = store_->get_table(table_id);
    int64_t rt = table->get_rt();
    if (!is_tail_ && offset >= rt) {
      tail_()->read(_return, table_id, offset, nrecords);
      return;
    }

    uint64_t limit;
    char* data = reinterpret_cast<char*>(table->read(offset, limit));
    size_t size = std::min(
        static_cast<size_t>(limit - offset),
        static_cast<size_t>(nrecords * table->record_size()));
    _return.assign(data, size);
  }

  void adhoc_filter(rpc_iterator_handle& _return, int64_t table_id,
                    const std::string& filter_expr) {
    bool success = false;
    rpc_iterator_id it_id = new_iterator_id();
    dialog_table* table = store_->get_table(table_id);
    try {
      auto res = table->execute_filter(filter_expr);
      auto ret = adhoc_.insert(std::make_pair(it_id, res));
      success = ret.second;
    } catch (parse_exception& ex) {
      rpc_invalid_operation e;
      e.msg = ex.what();
      throw e;
    }

    if (!success) {
      rpc_invalid_operation e;
      e.msg = "Duplicate rpc_iterator_id assigned";
      throw e;
    }

    adhoc_more(_return, table->record_size(), it_id);
  }

  void predef_filter(rpc_iterator_handle& _return, int64_t table_id,
                     const std::string& filter_name, const int64_t begin_ms,
                     const int64_t end_ms) {
    rpc_iterator_id it_id = new_iterator_id();
    dialog_table* table = store_->get_table(table_id);
    auto res = table->query_filter(filter_name, begin_ms, end_ms);
    auto ret = predef_.insert(std::make_pair(it_id, res));
    if (!ret.second) {
      rpc_invalid_operation e;
      e.msg = "Duplicate rpc_iterator_id assigned";
      throw e;
    }

    predef_more(_return, table->record_size(), it_id);
  }

  void combined_filter(rpc_iterator_handle& _return, int64_t table_id,
                       const std::string& filter_name,
                       const std::string& filter_expr, const int64_t begin_ms,
                       const int64_t end_ms) {
    bool success = false;
    rpc_iterator_id it_id = new_iterator_id();
    dialog_table* table = store_->get_table(table_id);
    try {
      auto res = table->query_filter(filter_name, filter_expr, begin_ms,
                                     end_ms);
      auto ret = combined_.insert(std::make_pair(it_id, res));
      success = ret.second;
    } catch (parse_exception& ex) {
      rpc_invalid_operation e;
      e.msg = ex.what();
      throw e;
    }
    if (!success) {
      rpc_invalid_operation e;
      e.msg = "Duplicate rpc_iterator_id assigned";
      throw e;
    }

    combined_more(_return, table->record_size(), it_id);
  }

  void alerts_by_time(rpc_iterator_handle& _return, int64_t table_id,
                      const int64_t begin_ms, const int64_t end_ms) {
    rpc_iterator_id it_id = new_iterator_id();
    auto alerts = store_->get_table(table_id)->get_alerts(begin_ms, end_ms);
    auto ret = alerts_.insert(
        std::make_pair(it_id, std::make_pair(alerts.begin(), alerts.end())));
    if (!ret.second) {
      rpc_invalid_operation e;
      e.msg = "Duplicate rpc_iterator_id assigned";
      throw e;
    }

    alerts_more(_return, it_id);
  }

  void get_more(rpc_iterator_handle& _return, int64_t table_id,
                const rpc_iterator_descriptor& desc) {
    if (desc.handler_id != handler_id_) {
      rpc_invalid_operation ex;
      ex.msg = "handler_id mismatch";
      throw ex;
    }

    size_t record_size = store_->get_table(table_id)->record_size();

    switch (desc.type) {
      case rpc_iterator_type::RPC_ADHOC: {
        adhoc_more(_return, record_size, desc.id);
        break;
      }
      case rpc_iterator_type::RPC_PREDEF: {
        predef_more(_return, record_size, desc.id);
        break;
      }
      case rpc_iterator_type::RPC_COMBINED: {
        combined_more(_return, record_size, desc.id);
        break;
      }
      case rpc_iterator_type::RPC_ALERTS: {
        alerts_more(_return, desc.id);
        break;
      }
    }
  }

  // TODO: get alerts by time and trigger name
  // TODO: subscribe to alerts
  // TODO: active alerts

  int64_t num_records(int64_t table_id) {
    return store_->get_table(table_id)->num_records();
  }

 private:
  rpc_iterator_id new_iterator_id() {
    return iterator_id_++;
  }

  void adhoc_more(rpc_iterator_handle& _return, size_t record_size,
                  rpc_iterator_id it_id) {
    // Initialize iterator descriptor
    _return.desc.data_type = rpc_data_type::RPC_RECORD;
    _return.desc.handler_id = handler_id_;
    _return.desc.id = it_id;
    _return.desc.type = rpc_iterator_type::RPC_ADHOC;

    // Read data from iterator
    try {
      auto& res = adhoc_.at(it_id);
      size_t to_read = rpc_configuration_params::ITERATOR_BATCH_SIZE;
      _return.data.reserve(record_size * to_read);
      size_t i = 0;
      for (; res.has_more() && i < to_read; ++i, ++res) {
        record_t rec = res.get();
        _return.data.append(reinterpret_cast<const char*>(rec.data()),
                            rec.length());
      }
      _return.num_entries = i;
      _return.has_more = res.has_more();
    } catch (std::out_of_range& ex) {
      rpc_invalid_operation e;
      e.msg = "No such iterator";
      throw e;
    }
  }

  void predef_more(rpc_iterator_handle& _return, size_t record_size,
                   rpc_iterator_id it_id) {
    // Initialize iterator descriptor
    _return.desc.data_type = rpc_data_type::RPC_RECORD;
    _return.desc.handler_id = handler_id_;
    _return.desc.id = it_id;
    _return.desc.type = rpc_iterator_type::RPC_PREDEF;

    // Read data from iterator
    try {
      auto& res = predef_.at(it_id);
      size_t to_read = rpc_configuration_params::ITERATOR_BATCH_SIZE;
      _return.data.reserve(record_size * to_read);
      size_t i = 0;
      for (; res.has_more() && i < to_read; ++i, ++res) {
        record_t rec = res.get();
        _return.data.append(reinterpret_cast<const char*>(rec.data()),
                            rec.length());
      }
      _return.num_entries = i;
      _return.has_more = res.has_more();
    } catch (std::out_of_range& ex) {
      rpc_invalid_operation e;
      e.msg = "No such iterator";
      throw e;
    }
  }

  void combined_more(rpc_iterator_handle& _return, size_t record_size,
                     rpc_iterator_id it_id) {
    // Initialize iterator descriptor
    _return.desc.data_type = rpc_data_type::RPC_RECORD;
    _return.desc.handler_id = handler_id_;
    _return.desc.id = it_id;
    _return.desc.type = rpc_iterator_type::RPC_COMBINED;

    // Read data from iterator
    try {
      auto& res = combined_.at(it_id);
      size_t to_read = rpc_configuration_params::ITERATOR_BATCH_SIZE;
      _return.data.reserve(record_size * to_read);
      size_t i = 0;
      for (; res.has_more() && i < to_read; ++i, ++res) {
        record_t rec = res.get();
        _return.data.append(reinterpret_cast<const char*>(rec.data()),
                            rec.length());
      }
      _return.num_entries = i;
      _return.has_more = res.has_more();
    } catch (std::out_of_range& ex) {
      rpc_invalid_operation e;
      e.msg = "No such iterator";
      throw e;
    }
  }

  void alerts_more(rpc_iterator_handle& _return, rpc_iterator_id it_id) {
    // Initialize iterator descriptor
    _return.desc.data_type = rpc_data_type::RPC_ALERT;
    _return.desc.handler_id = handler_id_;
    _return.desc.id = it_id;
    _return.desc.type = rpc_iterator_type::RPC_ALERTS;

    // Read data from iterator
    try {
      auto& res = alerts_.at(it_id);
      size_t to_read = rpc_configuration_params::ITERATOR_BATCH_SIZE;
      size_t i = 0;
      for (auto& it = res.first; it != res.second && i < to_read; ++i, ++it) {
        const alert& a = *it;
        _return.data.append(a.to_string());
        _return.data.push_back('\n');
      }
      _return.num_entries = i;
      _return.has_more = res.first != res.second;
    } catch (std::out_of_range& ex) {
      rpc_invalid_operation e;
      e.msg = "No such iterator";
      throw e;
    }
  }

  // Storage
  dialog_store* store_;

  // Server meta-data
  rpc_handler_id handler_id_;
  rpc_endpoint successor_ep_;
  rpc_endpoint tail_ep_;
  dialog_client successor_;
  dialog_client tail_;
  bool is_tail_;

  // Iterator management
  rpc_iterator_id iterator_id_;
  adhoc_map adhoc_;
  predef_map predef_;
  combined_map combined_;
  alerts_map alerts_;
};

class dialog_clone_factory : public dialog_serviceIfFactory {
 public:
  dialog_clone_factory(dialog_store* store, const rpc_endpoint& successor,
                       const rpc_endpoint& tail)
      : store_(store),
        successor_(successor),
        tail_(tail) {
  }

  virtual ~dialog_clone_factory() {
  }

  virtual dialog_serviceIf* getHandler(const TConnectionInfo& conn_info) {
    shared_ptr<TSocket> sock = boost::dynamic_pointer_cast<TSocket>(
        conn_info.transport);
    LOG_INFO<< "Incoming connection\n"
    << "\t\t\tSocketInfo: " << sock->getSocketInfo() << "\n"
    << "\t\t\tPeerHost: " << sock->getPeerHost() << "\n"
    << "\t\t\tPeerAddress: " << sock->getPeerAddress() << "\n"
    << "\t\t\tPeerPort: " << sock->getPeerPort();
    return new dialog_service_handler(store_, successor_, tail_);
  }

  virtual void releaseHandler(dialog_serviceIf* handler) {
    delete handler;
  }

 private:
  dialog_store* store_;
  rpc_endpoint successor_;
  rpc_endpoint tail_;
};

class dialog_server {
 public:
  static shared_ptr<TThreadedServer> create(dialog_store* store,
                                            const rpc_endpoint& server,
                                            const rpc_endpoint& successor,
                                            const rpc_endpoint& tail) {
    shared_ptr<dialog_clone_factory> clone_factory(
        new dialog_clone_factory(store, successor, tail));
    shared_ptr<dialog_serviceProcessorFactory> proc_factory(
        new dialog_serviceProcessorFactory(clone_factory));
    shared_ptr<TServerSocket> sock(
        new TServerSocket(server.addr(), server.port()));
    shared_ptr<TBufferedTransportFactory> transport_factory(
        new TBufferedTransportFactory());
    shared_ptr<TBinaryProtocolFactory> protocol_factory(
        new TBinaryProtocolFactory());
    shared_ptr<TThreadedServer> tserver(
        new TThreadedServer(proc_factory, sock, transport_factory,
                            protocol_factory));
<<<<<<< HEAD
    tserver->setConcurrentClientLimit(configuration_params::MAX_CONCURRENCY);
    return tserver;
  }

  static shared_ptr<TThreadedServer> create(dialog_store* store,
                                            const rpc_endpoint& server) {
    return create(store, server, rpc_endpoint(), rpc_endpoint());
=======
    return server;
>>>>>>> 8dca58d2
  }
};

}
}

#endif /* RPC_DIALOG_SERVER_H_ */<|MERGE_RESOLUTION|>--- conflicted
+++ resolved
@@ -616,17 +616,12 @@
     shared_ptr<TThreadedServer> tserver(
         new TThreadedServer(proc_factory, sock, transport_factory,
                             protocol_factory));
-<<<<<<< HEAD
-    tserver->setConcurrentClientLimit(configuration_params::MAX_CONCURRENCY);
     return tserver;
   }
 
   static shared_ptr<TThreadedServer> create(dialog_store* store,
                                             const rpc_endpoint& server) {
     return create(store, server, rpc_endpoint(), rpc_endpoint());
-=======
-    return server;
->>>>>>> 8dca58d2
   }
 };
 
