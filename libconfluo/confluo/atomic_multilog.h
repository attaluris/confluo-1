--- conflicted
+++ resolved
@@ -449,12 +449,8 @@
    * @param version The current version
    * @return The read-only pointer to the data
    */
-<<<<<<< HEAD
   std::unique_ptr<uint8_t> read_raw(uint64_t offset, uint64_t& version) const {
     read_only_data_log_ptr rptr;
-=======
-  void read(uint64_t offset, uint64_t &version, storage::read_only_encoded_ptr<uint8_t> &ptr) const {
->>>>>>> 630254ce
     version = rt_.get();
     if (offset < version) {
       data_log_.cptr(offset, rptr);
@@ -469,11 +465,7 @@
    * @param offset The offset into the data log at which the data is stored
    * @return The read-only pointer to the data
    */
-<<<<<<< HEAD
   std::unique_ptr<uint8_t> read_raw(uint64_t offset) const {
-=======
-  void read(uint64_t offset, storage::read_only_encoded_ptr<uint8_t> &ptr) const {
->>>>>>> 630254ce
     uint64_t version;
     return read_raw(offset, version);
   }
