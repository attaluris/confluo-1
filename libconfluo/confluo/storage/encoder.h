#ifndef CONFLUO_STORAGE_ENCODER_H_
#define CONFLUO_STORAGE_ENCODER_H_

#include "compression/delta_encoder.h"
#include "compression/lz4_encoder.h"
#include "exceptions.h"
#include "ptr_aux_block.h"
#include "ptr_metadata.h"
#include "unique_byte_array.h"

namespace confluo {
namespace storage {

class encoder {
 public:

  /**
   * Encode pointer.
   * @param ptr unencoded data pointer, allocated by the storage allocator.
   * @param size size of unencoded data in bytes
   * @return pointer to raw encoded data
   */
  static unique_byte_array encode(void* ptr, size_t size, uint8_t encoding) {
    switch (encoding) {
      case encoding_type::D_UNENCODED: {
        return unique_byte_array(reinterpret_cast<uint8_t*>(ptr), size, no_op_delete);
      }
      case encoding_type::D_DELTA: {
        uint64_t* casted = reinterpret_cast<uint64_t*>(ptr);
        size_t array_len = size / sizeof(uint64_t);
<<<<<<< HEAD
        uint8_t* encoded = compression::delta_encoder::encode(casted, array_len);
        size_t encoded_size = compression::delta_encoder::get_buffer_size(encoded);
        return data_ptr(data_ptr::simple_ptr(encoded, array_delete), encoded_size);
=======
        return compression::delta_encoder::encode<uint64_t>(casted, array_len);
>>>>>>> 00279efb
      }
      case encoding_type::D_LZ4: {
        uint8_t* casted = reinterpret_cast<uint8_t*>(ptr);
        return compression::lz4_encoder<>::encode(casted, size);
      }
      default : {
        THROW(illegal_state_exception, "Invalid encoding type!");
      }
    }
  }

 private:
  static void no_op_delete(uint8_t* ptr) { }

};

}
}

#endif /* CONFLUO_STORAGE_ENCODER_H_ */<|MERGE_RESOLUTION|>--- conflicted
+++ resolved
@@ -28,13 +28,7 @@
       case encoding_type::D_DELTA: {
         uint64_t* casted = reinterpret_cast<uint64_t*>(ptr);
         size_t array_len = size / sizeof(uint64_t);
-<<<<<<< HEAD
-        uint8_t* encoded = compression::delta_encoder::encode(casted, array_len);
-        size_t encoded_size = compression::delta_encoder::get_buffer_size(encoded);
-        return data_ptr(data_ptr::simple_ptr(encoded, array_delete), encoded_size);
-=======
         return compression::delta_encoder::encode<uint64_t>(casted, array_len);
->>>>>>> 00279efb
       }
       case encoding_type::D_LZ4: {
         uint8_t* casted = reinterpret_cast<uint8_t*>(ptr);
