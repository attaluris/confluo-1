#ifndef CONFLUO_CONTAINER_BITMAP_DELTA_ENCODED_ARRAY_H_
#define CONFLUO_CONTAINER_BITMAP_DELTA_ENCODED_ARRAY_H_

#include <vector>

#include "bitmap.h"
#include "bitmap_array.h"
#include "bit_utils.h"

using namespace utils;

namespace confluo {

/**
 * Delta-encoded array class. Stores sorted integer data encoded using
 * delta-encoding.
 *
 * @tparam T The data type (can only be integers)
 * @tparam sampling_rate The rate at which data is sampled.
 */
template<typename T, uint32_t sampling_rate = 128>
class delta_encoded_array {
 public:
  typedef size_t size_type;
  typedef size_t pos_type;
  typedef uint8_t width_type;

  /**
   * Default constructor
   */
  delta_encoded_array() {
    samples_ = NULL;
    delta_offsets_ = NULL;
    deltas_ = NULL;
  }

  /**
   * Default destructor that deletes all of the samples, offsets, and deltas
   */
  virtual ~delta_encoded_array() {
    if (samples_) {
      delete samples_;
      samples_ = nullptr;
    }
    if (delta_offsets_) {
      delete delta_offsets_;
      delta_offsets_ = nullptr;
    }
    if (deltas_) {
      delete deltas_;
      deltas_ = nullptr;
    }
  }

  // Serialization and De-serialization
  /**
   * Serializes array to output stream
   * @param out The output stream
   * @return The size of the data in the output stream
   */
  virtual size_type serialize(std::ostream& out) {
    size_type out_size = 0;

    out_size += samples_->serialize(out);
    out_size += delta_offsets_->serialize(out);
    out_size += deltas_->serialize(out);

    return out_size;
  }

  /**
   * Deserializes input stream to an array
   * @param in The input stream
   * @return The size of the array from the input stream
   */
  virtual size_type deserialize(std::istream& in) {
    size_type in_size = 0;

    samples_ = new unsized_bitmap_array<T>();
    in_size += samples_->deserialize(in);
    delta_offsets_ = new unsized_bitmap_array<pos_type>();
    in_size += delta_offsets_->deserialize(in);
    deltas_ = new bitmap();
    in_size += deltas_->deserialize(in);

    return in_size;
  }

 protected:
  /**
   * Get the encoding size for an delta value
   * @param delta The delta value
   * @return The width type of the delta
   */
  virtual width_type encoding_size(T delta) = 0;

  /**
   * Encode the delta values
   * @param deltas The delta values
   * @param num_deltas The number of deltas
   */
  virtual void encode_deltas(T* deltas, size_type num_deltas) = 0;

  /**
   * Encode the delta encoded array
   * @param elements The elements of the array
   * @param num_elements The number of elements
   */
  void encode(T* elements, size_type num_elements) {
    if (num_elements == 0) {
      return;
    }

    T max_sample = 0;
    std::vector<T> samples, deltas;
    std::vector<pos_type> delta_offsets;
    T last_val = 0;
    uint64_t tot_delta_count = 0, delta_count = 0;
    uint64_t delta_enc_size = 0;
    size_type cum_delta_size = 0;
    pos_type max_offset = 0;
    width_type sample_bits, delta_offset_bits;

    for (size_t i = 0; i < num_elements; i++) {
      if (i % sampling_rate == 0) {
        samples.push_back(elements[i]);
        if (elements[i] > max_sample) {
          max_sample = elements[i];
        }
        if (cum_delta_size > max_offset)
          max_offset = cum_delta_size;
        delta_offsets.push_back(cum_delta_size);
        if (i != 0) {
          assert(delta_count == sampling_rate - 1);
          tot_delta_count += delta_count;
          delta_count = 0;
        }
      } else {
        assert(elements[i] > last_val);
        T delta = elements[i] - last_val;
        deltas.push_back(delta);

        delta_enc_size = encoding_size(delta);
        cum_delta_size += delta_enc_size;
        delta_count++;
      }
      last_val = elements[i];
    }
    tot_delta_count += delta_count;

    assert(tot_delta_count == deltas.size());
    assert(samples.size() + deltas.size() == num_elements);
    assert(delta_offsets.size() == samples.size());

    sample_bits = bit_utils::bit_width(max_sample);
    delta_offset_bits = bit_utils::bit_width(max_offset);

    if (samples.size() == 0) {
      samples_ = NULL;
    } else {
      samples_ = new unsized_bitmap_array<T>(&samples[0], samples.size(),
                                             sample_bits);
    }

    if (cum_delta_size == 0) {
      deltas_ = NULL;
    } else {
      deltas_ = new bitmap(cum_delta_size);
      encode_deltas(&deltas[0], deltas.size());
    }

    if (delta_offsets.size() == 0) {
      delta_offsets_ = NULL;
    } else {
      delta_offsets_ = new unsized_bitmap_array<pos_type>(&delta_offsets[0],
                                                          delta_offsets.size(),
                                                          delta_offset_bits);
    }
  }

  unsized_bitmap_array<T>* samples_;
  unsized_bitmap_array<pos_type>* delta_offsets_;
  bitmap* deltas_;

 private:
};

/**
 * Class that stores pre-computed prefix sum values for Elias-Gamma encoding.
 */
static struct elias_gamma_prefix_sum {
 public:
  /** The type of block */
  typedef uint16_t block_type;

  /**
   * Default constructor that initializes the prefix sum
   */
  elias_gamma_prefix_sum() {
    for (uint64_t i = 0; i < 65536; i++) {
      uint16_t val = (uint16_t) i;
      uint64_t count = 0, offset = 0, sum = 0;
      while (val && offset <= 16) {
        int N = 0;
        while (!GETBIT(val, offset)) {
          N++;
          offset++;
        }
        offset++;
        if (offset + N <= 16) {
          sum += ((val >> offset) & ((uint16_t) low_bits_set[N])) + (1 << N);
          offset += N;
          count++;
        } else {
          offset -= (N + 1);
          break;
        }
      }
      prefixsum_[i] = (offset << 24) | (count << 16) | sum;
    }
  }

  /**
   * Gets the offset
   * @param i The block
   * @return The offset from the block
   */
  uint8_t offset(const block_type i) const {
    return ((prefixsum_[(i)] >> 24) & 0xFF);
  }

  /**
   * Gets the count of the block
   * @param i The block
   * @return The block count
   */
  uint8_t count(const block_type i) const {
    return ((prefixsum_[i] >> 16) & 0xFF);
  }

  /**
   * Gets the sum of the block
   * @param i The block
   * @return The sum of the block
   */
  uint16_t sum(const block_type i) const {
    return (prefixsum_[i] & 0xFFFF);
  }

 private:
  uint32_t prefixsum_[65536];
} elias_gamma_prefix_table;

/**
 * Delta-encoded array that uses Elias-Gamma encoding.
 *
 * @tparam T The data type
 * @tparam sampling_rate The rate at which data is sampled.
 */
template<typename T, uint32_t sampling_rate = 128>
class elias_gamma_encoded_array : public delta_encoded_array<T, sampling_rate> {
 public:
  typedef typename delta_encoded_array<T>::size_type size_type;
  typedef typename delta_encoded_array<T>::pos_type pos_type;
  typedef typename delta_encoded_array<T>::width_type width_type;

  using delta_encoded_array<T>::encoding_size;
  using delta_encoded_array<T>::encode_deltas;

  /**
   * Default constructor
   */
  elias_gamma_encoded_array()
      : delta_encoded_array<T>() {
  }

  /**
   * Constructor that initializes data and size of the array
   * @param elements The elements of the data
   * @param num_elements The number of elements in the array
   */
  elias_gamma_encoded_array(T* elements, size_type num_elements)
      : delta_encoded_array<T>() {
    this->encode(elements, num_elements);
  }

  /**
   * Default destructor
   */
  virtual ~elias_gamma_encoded_array() {
  }

  /**
   * Gets the element at the specified index
   * @param i The index
   * @return The value at that index
   */
  T get(pos_type i) {
    // Get offsets
    pos_type samples_idx = i / sampling_rate;
    pos_type delta_offsets_idx = i % sampling_rate;
    T val = this->samples_->get(samples_idx);

    if (delta_offsets_idx == 0)
      return val;

    pos_type delta_offset = this->delta_offsets_->get(samples_idx);
    val += prefix_sum(delta_offset, delta_offsets_idx);
    return val;
  }

  /**
   * Accesses the array at the specified index
   * @param i The index
   * @return The value at that index
   */
  T operator[](pos_type i) {
    return get(i);
  }

  /**
   * Gets the number of bytes needed for serialization
   *
   * @return The length of the serialized encoded array in bytes
   */
  size_t storage_size() {
    return sizeof(uint8_t) * 2 + sizeof(size_t) * 3 + 
        (BITS2BLOCKS(this->samples_->num_bits()) * sizeof(uint64_t)) +
        (BITS2BLOCKS(this->deltas_->num_bits()) * sizeof(uint64_t)) +
        (BITS2BLOCKS(this->delta_offsets_->num_bits()) * sizeof(uint64_t));
  }

  /**
   * Serializes the encoded array into a byte buffer
   *
   * @param buffer The buffer to contain the serialized array
   *
   * @return The number of bytes needed for serialization
   */
  size_t to_byte_array(uint8_t* buffer) {
<<<<<<< HEAD
    size_t array_size = 0;
=======
    // The position
    size_t array_size = 0;
    // Serializes the width field of samples
>>>>>>> fb5e3d88
    uint8_t width = this->samples_->bit_width();
    std::memcpy(buffer, reinterpret_cast<const char*>(&width), sizeof(uint8_t));
    array_size += sizeof(uint8_t);

<<<<<<< HEAD
=======
    // Serializes the num bits field of samples
>>>>>>> fb5e3d88
    size_t num_bits = this->samples_->num_bits();
    std::memcpy(buffer + array_size, reinterpret_cast<const char*>(&num_bits), sizeof(size_t));
    array_size += sizeof(size_t);

<<<<<<< HEAD
=======
    // Serializes the samples data
>>>>>>> fb5e3d88
    size_t data_size = sizeof(uint64_t) * BITS2BLOCKS(num_bits);
    std::memcpy(buffer + array_size, reinterpret_cast<const char*>(this->samples_->data()), data_size);

    array_size += data_size;

<<<<<<< HEAD

=======
    // Serializes the num bits field of deltas
>>>>>>> fb5e3d88
    num_bits = this->deltas_->num_bits();
    std::memcpy(buffer + array_size,
            reinterpret_cast<const char *>(&num_bits), sizeof(size_t));
    array_size += sizeof(size_t);

<<<<<<< HEAD

=======
    // Serializes the deltas data
>>>>>>> fb5e3d88
    data_size = sizeof(uint64_t) * BITS2BLOCKS(num_bits);
    std::memcpy(buffer + array_size, reinterpret_cast<const char *>(
                this->deltas_->data()), data_size);

    array_size += data_size;

<<<<<<< HEAD

=======
    // Serializes the bit width field of delta offsets
>>>>>>> fb5e3d88
    width = this->delta_offsets_->bit_width();
    std::memcpy(buffer + array_size, reinterpret_cast<const char*>(
                &width), sizeof(uint8_t));
    array_size += sizeof(uint8_t);
    
<<<<<<< HEAD

=======
    // Serializes the num bits field of delta offsets
>>>>>>> fb5e3d88
    num_bits = this->delta_offsets_->num_bits();
    std::memcpy(buffer + array_size, reinterpret_cast<const char*>(
                &num_bits), sizeof(size_t));
    array_size += sizeof(size_t);

<<<<<<< HEAD

=======
    // Serializes the delta offsets data
>>>>>>> fb5e3d88
    data_size = sizeof(uint64_t) * BITS2BLOCKS(num_bits);
    std::memcpy(buffer + array_size, reinterpret_cast<const char*>(
                this->delta_offsets_->data()), data_size);

    array_size += data_size;

    return array_size;
  }

  /**
   * Deserializes the encoded array from the byte buffer
   *
   * @param buffer The buffer to contain the serialized array
   *
   * @return The number of bytes that were deserialized
   */
  size_t from_byte_array(uint8_t* buffer) {
<<<<<<< HEAD
    size_t array_size = 0;
    uint8_t bit_width;
    bit_width = *reinterpret_cast<uint8_t *>(buffer + array_size);
    array_size += sizeof(uint8_t);


=======
    // The buffer deserialization position
    size_t array_size = 0;
    uint8_t bit_width;
    // Reads in the bit width field for samples
    bit_width = *reinterpret_cast<uint8_t *>(buffer + array_size);
    array_size += sizeof(uint8_t);

    // Reads in the size for samples
>>>>>>> fb5e3d88
    size_t size = *reinterpret_cast<size_t*>(buffer + array_size);
    array_size += sizeof(size_t);


    delete this->samples_;
<<<<<<< HEAD
=======
    // Instantiates the samples based on the above parameters
>>>>>>> fb5e3d88
    this->samples_ = new unsized_bitmap_array<T>(size, bit_width);

    size_t temp_size = (BITS2BLOCKS(size) * sizeof(uint64_t));
    uint64_t* data_ptr = this->samples_->data();

<<<<<<< HEAD
=======
    // Reads in the data for samples
>>>>>>> fb5e3d88
    for (size_t i = 0; i < BITS2BLOCKS(size); i++) {
      data_ptr[i] = *reinterpret_cast<uint64_t *>(buffer +
              array_size + i * sizeof(uint64_t));
    }
   
    array_size += (BITS2BLOCKS(size) * sizeof(uint64_t));

<<<<<<< HEAD
    size = *reinterpret_cast<size_t *>(buffer + array_size);
    array_size += sizeof(size_t);


    delete this->deltas_;
=======
    // Reads in the deltas size
    size = *reinterpret_cast<size_t *>(buffer + array_size);
    array_size += sizeof(size_t);

    delete this->deltas_;
    // Instantiates the deltas bitmap
>>>>>>> fb5e3d88
    this->deltas_ = new bitmap(size);

    temp_size = (BITS2BLOCKS(size) * sizeof(uint64_t));
    data_ptr = this->deltas_->data();

<<<<<<< HEAD
=======
    // Reads in the data for deltas
>>>>>>> fb5e3d88
    for (size_t i = 0; i < BITS2BLOCKS(size); i++) {
      data_ptr[i] = *reinterpret_cast<uint64_t*>(buffer +
              array_size + i * sizeof(uint64_t));
    }

    array_size += (BITS2BLOCKS(size) * sizeof(uint64_t));

<<<<<<< HEAD
    bit_width = *reinterpret_cast<uint8_t*>(buffer + array_size);
    array_size += sizeof(uint8_t);

=======
    // Reads in the bit width for delta offsets
    bit_width = *reinterpret_cast<uint8_t*>(buffer + array_size);
    array_size += sizeof(uint8_t);

    // Reads in the size for delta offsets
>>>>>>> fb5e3d88
    size = *reinterpret_cast<size_t*>(buffer + array_size);
    array_size += sizeof(size_t);

    delete this->delta_offsets_;
<<<<<<< HEAD
=======
    // Instantiates delta offsets from above parameters
>>>>>>> fb5e3d88
    this->delta_offsets_ = new unsized_bitmap_array<pos_type>(size, bit_width);

    temp_size = (BITS2BLOCKS(size) * sizeof(uint64_t));
    data_ptr = this->delta_offsets_->data();

<<<<<<< HEAD
=======
    // Deserializes the delta offsets data
>>>>>>> fb5e3d88
    for (size_t i = 0; i < BITS2BLOCKS(size); i++) {
      data_ptr[i] = *reinterpret_cast<uint64_t*>(buffer + array_size +
              i * sizeof(uint64_t));
    }

    array_size += (BITS2BLOCKS(size) * sizeof(uint64_t));

    return array_size;
  }

 private:
  /**
   * Get the encoding size for an delta value
   * @param delta The delta value
   * @return The width type of the delta
   */
  virtual width_type encoding_size(T delta) override {
    return 2 * (bit_utils::bit_width(delta) - 1) + 1;
  }

  /**
   * Encode the delta values
   * @param deltas The delta values
   * @param num_deltas The number of deltas
   */
  virtual void encode_deltas(T *deltas, size_type num_deltas) override {
    uint64_t pos = 0;
    for (size_t i = 0; i < num_deltas; i++) {
      uint64_t delta_bits = bit_utils::bit_width(deltas[i]) - 1;
      pos += delta_bits;
      assert((1ULL << delta_bits) <= deltas[i]);
      this->deltas_->set_bit(pos++);
      this->deltas_->set_val_pos(pos, deltas[i] - (1ULL << delta_bits),
                                 delta_bits);
      pos += delta_bits;
    }
  }

  /**
   * Computes the prefix-sum for data between two specified delta indices.
   * @param delta_offset Offset into the delta array.
   * @param until_idx End-index for prefix-sum computation.
   * @return The computed prefix-sum.
   */
  T prefix_sum(pos_type delta_offset, pos_type until_idx) {
    T delta_sum = 0;
    pos_type delta_idx = 0;
    pos_type current_delta_offset = delta_offset;
    while (delta_idx != until_idx) {
      uint16_t block = this->deltas_->template get_val_pos<uint16_t>(
          current_delta_offset, 16);
      uint16_t cnt = elias_gamma_prefix_table.count(block);
      if (cnt == 0) {
        // If the prefixsum table for the block returns count == 0
        // this must mean the value spans more than 16 bits
        // read this manually
        width_type delta_width = 0;
        while (!this->deltas_->get_bit(current_delta_offset)) {
          delta_width++;
          current_delta_offset++;
        }
        current_delta_offset++;
        delta_sum += this->deltas_->template get_val_pos<T>(
            current_delta_offset, delta_width) + (1ULL << delta_width);
        current_delta_offset += delta_width;
        delta_idx += 1;
      } else if (delta_idx + cnt <= until_idx) {
        // If sum can be computed from the prefixsum table
        delta_sum += elias_gamma_prefix_table.sum(block);
        current_delta_offset += elias_gamma_prefix_table.offset(block);
        delta_idx += cnt;
      } else {
        // Last few values, decode them without looking up table
        while (delta_idx != until_idx) {
          width_type delta_width = 0;
          while (!this->deltas_->get_bit(current_delta_offset)) {
            delta_width++;
            current_delta_offset++;
          }
          current_delta_offset++;
          delta_sum += this->deltas_->template get_val_pos<T>(
              current_delta_offset, delta_width) + (1ULL << delta_width);
          current_delta_offset += delta_width;
          delta_idx += 1;
        }
      }
    }
    return delta_sum;
  }
};

}

#endif /* CONFLUO_CONTAINER_BITMAP_DELTA_ENCODED_ARRAY_H_ */<|MERGE_RESOLUTION|>--- conflicted
+++ resolved
@@ -338,80 +338,50 @@
    * @return The number of bytes needed for serialization
    */
   size_t to_byte_array(uint8_t* buffer) {
-<<<<<<< HEAD
-    size_t array_size = 0;
-=======
     // The position
     size_t array_size = 0;
     // Serializes the width field of samples
->>>>>>> fb5e3d88
     uint8_t width = this->samples_->bit_width();
     std::memcpy(buffer, reinterpret_cast<const char*>(&width), sizeof(uint8_t));
     array_size += sizeof(uint8_t);
 
-<<<<<<< HEAD
-=======
     // Serializes the num bits field of samples
->>>>>>> fb5e3d88
     size_t num_bits = this->samples_->num_bits();
     std::memcpy(buffer + array_size, reinterpret_cast<const char*>(&num_bits), sizeof(size_t));
     array_size += sizeof(size_t);
 
-<<<<<<< HEAD
-=======
     // Serializes the samples data
->>>>>>> fb5e3d88
     size_t data_size = sizeof(uint64_t) * BITS2BLOCKS(num_bits);
     std::memcpy(buffer + array_size, reinterpret_cast<const char*>(this->samples_->data()), data_size);
 
     array_size += data_size;
 
-<<<<<<< HEAD
-
-=======
     // Serializes the num bits field of deltas
->>>>>>> fb5e3d88
     num_bits = this->deltas_->num_bits();
     std::memcpy(buffer + array_size,
             reinterpret_cast<const char *>(&num_bits), sizeof(size_t));
     array_size += sizeof(size_t);
 
-<<<<<<< HEAD
-
-=======
     // Serializes the deltas data
->>>>>>> fb5e3d88
     data_size = sizeof(uint64_t) * BITS2BLOCKS(num_bits);
     std::memcpy(buffer + array_size, reinterpret_cast<const char *>(
                 this->deltas_->data()), data_size);
 
     array_size += data_size;
 
-<<<<<<< HEAD
-
-=======
     // Serializes the bit width field of delta offsets
->>>>>>> fb5e3d88
     width = this->delta_offsets_->bit_width();
     std::memcpy(buffer + array_size, reinterpret_cast<const char*>(
                 &width), sizeof(uint8_t));
     array_size += sizeof(uint8_t);
     
-<<<<<<< HEAD
-
-=======
     // Serializes the num bits field of delta offsets
->>>>>>> fb5e3d88
     num_bits = this->delta_offsets_->num_bits();
     std::memcpy(buffer + array_size, reinterpret_cast<const char*>(
                 &num_bits), sizeof(size_t));
     array_size += sizeof(size_t);
 
-<<<<<<< HEAD
-
-=======
     // Serializes the delta offsets data
->>>>>>> fb5e3d88
     data_size = sizeof(uint64_t) * BITS2BLOCKS(num_bits);
     std::memcpy(buffer + array_size, reinterpret_cast<const char*>(
                 this->delta_offsets_->data()), data_size);
@@ -429,14 +399,6 @@
    * @return The number of bytes that were deserialized
    */
   size_t from_byte_array(uint8_t* buffer) {
-<<<<<<< HEAD
-    size_t array_size = 0;
-    uint8_t bit_width;
-    bit_width = *reinterpret_cast<uint8_t *>(buffer + array_size);
-    array_size += sizeof(uint8_t);
-
-
-=======
     // The buffer deserialization position
     size_t array_size = 0;
     uint8_t bit_width;
@@ -445,25 +407,18 @@
     array_size += sizeof(uint8_t);
 
     // Reads in the size for samples
->>>>>>> fb5e3d88
     size_t size = *reinterpret_cast<size_t*>(buffer + array_size);
     array_size += sizeof(size_t);
 
 
     delete this->samples_;
-<<<<<<< HEAD
-=======
     // Instantiates the samples based on the above parameters
->>>>>>> fb5e3d88
     this->samples_ = new unsized_bitmap_array<T>(size, bit_width);
 
     size_t temp_size = (BITS2BLOCKS(size) * sizeof(uint64_t));
     uint64_t* data_ptr = this->samples_->data();
 
-<<<<<<< HEAD
-=======
     // Reads in the data for samples
->>>>>>> fb5e3d88
     for (size_t i = 0; i < BITS2BLOCKS(size); i++) {
       data_ptr[i] = *reinterpret_cast<uint64_t *>(buffer +
               array_size + i * sizeof(uint64_t));
@@ -471,29 +426,18 @@
    
     array_size += (BITS2BLOCKS(size) * sizeof(uint64_t));
 
-<<<<<<< HEAD
-    size = *reinterpret_cast<size_t *>(buffer + array_size);
-    array_size += sizeof(size_t);
-
-
-    delete this->deltas_;
-=======
     // Reads in the deltas size
     size = *reinterpret_cast<size_t *>(buffer + array_size);
     array_size += sizeof(size_t);
 
     delete this->deltas_;
     // Instantiates the deltas bitmap
->>>>>>> fb5e3d88
     this->deltas_ = new bitmap(size);
 
     temp_size = (BITS2BLOCKS(size) * sizeof(uint64_t));
     data_ptr = this->deltas_->data();
 
-<<<<<<< HEAD
-=======
     // Reads in the data for deltas
->>>>>>> fb5e3d88
     for (size_t i = 0; i < BITS2BLOCKS(size); i++) {
       data_ptr[i] = *reinterpret_cast<uint64_t*>(buffer +
               array_size + i * sizeof(uint64_t));
@@ -501,34 +445,22 @@
 
     array_size += (BITS2BLOCKS(size) * sizeof(uint64_t));
 
-<<<<<<< HEAD
-    bit_width = *reinterpret_cast<uint8_t*>(buffer + array_size);
-    array_size += sizeof(uint8_t);
-
-=======
     // Reads in the bit width for delta offsets
     bit_width = *reinterpret_cast<uint8_t*>(buffer + array_size);
     array_size += sizeof(uint8_t);
 
     // Reads in the size for delta offsets
->>>>>>> fb5e3d88
     size = *reinterpret_cast<size_t*>(buffer + array_size);
     array_size += sizeof(size_t);
 
     delete this->delta_offsets_;
-<<<<<<< HEAD
-=======
     // Instantiates delta offsets from above parameters
->>>>>>> fb5e3d88
     this->delta_offsets_ = new unsized_bitmap_array<pos_type>(size, bit_width);
 
     temp_size = (BITS2BLOCKS(size) * sizeof(uint64_t));
     data_ptr = this->delta_offsets_->data();
 
-<<<<<<< HEAD
-=======
     // Deserializes the delta offsets data
->>>>>>> fb5e3d88
     for (size_t i = 0; i < BITS2BLOCKS(size); i++) {
       data_ptr[i] = *reinterpret_cast<uint64_t*>(buffer + array_size +
               i * sizeof(uint64_t));
