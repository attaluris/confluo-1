#ifndef CONFLUO_COMPRESSION_DELTA_DECODER_H_
#define CONFLUO_COMPRESSION_DELTA_DECODER_H_

#include <cstdint>
#include <cassert>
#include <cstddef>
#include <cstdlib>
#include <cstring>
#include <iostream>
#include <math.h>

#include "container/bitmap/delta_encoded_array.h"

namespace confluo {
namespace compression {

/**
 * A stateless decoder. Takes as input a delta encoded input buffer and
 * performs partial or full decoding.
 */
class delta_decoder {
 public:
  /**
   * Decodes a single element at a given index
   *
   * @param input_buffer The encoded buffer to decode
   * @param src_index The index to decode at
   *
   * @return The decoded element
   */
  template<typename T>
  static T decode(uint8_t* input_buffer, size_t src_index) {
    elias_gamma_encoded_array<T> enc_array;
    enc_array.from_byte_array(input_buffer + sizeof(size_t));
    return enc_array.get(src_index);
  }

  /**
   * Decodes a partial amount of the buffer starting from a specific index
   *
   * @param input_buffer The encoded buffer
   * @param dest_buffer The decoded buffer to contain the decoded bytes
   * @param src_index The index to start decoding from
<<<<<<< HEAD
   * @param length The number of bytes to decode
=======
   * @param length The number of elements to decode
>>>>>>> 00279efb
   */
  template<typename T>
  static void decode(uint8_t* input_buffer, T* dest_buffer, size_t src_index, size_t length) {
    elias_gamma_encoded_array<T> enc_array;
    enc_array.from_byte_array(input_buffer + sizeof(size_t));
    for (size_t i = 0; i < length; i++) {
      dest_buffer[i] = enc_array.get(src_index + i);
    }
  }
<<<<<<< HEAD

  /**
   * Decodes the full input buffer
   *
   * @param input_buffer The encoded buffer to decode
   * @param dest_buffer The decoded buffer to contain the decoded data
   */
  static void decode(uint8_t* input_buffer, uint64_t* dest_buffer) {
    elias_gamma_encoded_array<uint64_t> enc_array;
    enc_array.from_byte_array(input_buffer);

    size_t source_size = *reinterpret_cast<size_t *>(input_buffer);

    for (size_t i = 0; i < source_size; i++) {
      dest_buffer[i] = enc_array.get(i);
    }
  }
=======
>>>>>>> 00279efb
      
  /**
   * Decodes the whole pointer starting from the specified index
   *
   * @param input_buffer The encoded buffer
<<<<<<< HEAD
   * @param src_index The index to start decoding from
=======
>>>>>>> 00279efb
   * @param dest_buffer The buffer containing the decoded bytes
   * @param src_index The index to start decoding from
   */
<<<<<<< HEAD
  static void decode(uint8_t* input_buffer, size_t src_index, uint64_t* dest_buffer) {
    elias_gamma_encoded_array<uint64_t> enc_array;
    enc_array.from_byte_array(input_buffer);

    size_t source_size = *reinterpret_cast<size_t *>(input_buffer);
    for (size_t i = 0; i < source_size - src_index; i++) {
      dest_buffer[i] = enc_array.get(i + src_index);
    }
=======
  template<typename T>
  static void decode(uint8_t* input_buffer, T* dest_buffer, size_t src_index = 0) {
    size_t source_size = decoded_size(input_buffer);
    decode<T>(input_buffer, dest_buffer, src_index, source_size - src_index);
  }

  static size_t decoded_size(uint8_t* input_buffer) {
    return *reinterpret_cast<size_t*>(input_buffer);
>>>>>>> 00279efb
  }

};

}
}

#endif /* CONFLUO_COMPRESSION_DELTA_DECODER_H_ */<|MERGE_RESOLUTION|>--- conflicted
+++ resolved
@@ -41,11 +41,7 @@
    * @param input_buffer The encoded buffer
    * @param dest_buffer The decoded buffer to contain the decoded bytes
    * @param src_index The index to start decoding from
-<<<<<<< HEAD
-   * @param length The number of bytes to decode
-=======
    * @param length The number of elements to decode
->>>>>>> 00279efb
    */
   template<typename T>
   static void decode(uint8_t* input_buffer, T* dest_buffer, size_t src_index, size_t length) {
@@ -55,48 +51,14 @@
       dest_buffer[i] = enc_array.get(src_index + i);
     }
   }
-<<<<<<< HEAD
-
-  /**
-   * Decodes the full input buffer
-   *
-   * @param input_buffer The encoded buffer to decode
-   * @param dest_buffer The decoded buffer to contain the decoded data
-   */
-  static void decode(uint8_t* input_buffer, uint64_t* dest_buffer) {
-    elias_gamma_encoded_array<uint64_t> enc_array;
-    enc_array.from_byte_array(input_buffer);
-
-    size_t source_size = *reinterpret_cast<size_t *>(input_buffer);
-
-    for (size_t i = 0; i < source_size; i++) {
-      dest_buffer[i] = enc_array.get(i);
-    }
-  }
-=======
->>>>>>> 00279efb
       
   /**
    * Decodes the whole pointer starting from the specified index
    *
    * @param input_buffer The encoded buffer
-<<<<<<< HEAD
-   * @param src_index The index to start decoding from
-=======
->>>>>>> 00279efb
    * @param dest_buffer The buffer containing the decoded bytes
    * @param src_index The index to start decoding from
    */
-<<<<<<< HEAD
-  static void decode(uint8_t* input_buffer, size_t src_index, uint64_t* dest_buffer) {
-    elias_gamma_encoded_array<uint64_t> enc_array;
-    enc_array.from_byte_array(input_buffer);
-
-    size_t source_size = *reinterpret_cast<size_t *>(input_buffer);
-    for (size_t i = 0; i < source_size - src_index; i++) {
-      dest_buffer[i] = enc_array.get(i + src_index);
-    }
-=======
   template<typename T>
   static void decode(uint8_t* input_buffer, T* dest_buffer, size_t src_index = 0) {
     size_t source_size = decoded_size(input_buffer);
@@ -105,7 +67,6 @@
 
   static size_t decoded_size(uint8_t* input_buffer) {
     return *reinterpret_cast<size_t*>(input_buffer);
->>>>>>> 00279efb
   }
 
 };
