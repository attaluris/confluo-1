#ifndef CONFLUO_COMPRESSION_DELTA_ENCODER_H_
#define CONFLUO_COMPRESSION_DELTA_ENCODER_H_

#include <cstdint>
#include <cassert>
#include <cstddef>
#include <cstdlib>
#include <cstring>
#include <iostream>
#include <vector>
#include <math.h>
#include "container/bitmap/delta_encoded_array.h"
#include "storage/unique_byte_array.h"

namespace confluo {
namespace compression {

using namespace storage;

/**
 * A stateless encoder. Takes as input a buffer of bytes and applies delta
 * encoding on that data. Supports full encoding and packaged for full
 * or partial decoding
 */
class delta_encoder {
 public:
  /**
   * Encodes the input buffer data using delta encoding
   *
   * @param source_buffer The buffer data to encode
   * @param source_length The length of the input buffer array
<<<<<<< HEAD
   */
  static uint8_t* encode(uint64_t* source_buffer, size_t source_length) {
    elias_gamma_encoded_array<uint64_t> enc_array(source_buffer, source_length);
    uint8_t* output_buffer = new uint8_t[enc_array.storage_size() + sizeof(size_t)];

    size_t encode_size = enc_array.storage_size();
    std::memcpy(output_buffer, &source_length, sizeof(size_t));
    enc_array.to_byte_array(output_buffer + sizeof(size_t));

    return output_buffer;
  }

  /**
   * Gets the size for the encoded buffer
   *
   * @param encoded_buffer The encoded buffer
   *
   * @return The size of the encoded buffer
   */
  static size_t get_buffer_size(uint8_t* encoded_buffer) {
    return *reinterpret_cast<size_t *>(encoded_buffer);
=======
   */
  template<typename T>
  static unique_byte_array encode(T* source_buffer, size_t source_length) {
    elias_gamma_encoded_array<uint64_t> enc_array(source_buffer, source_length);
    size_t buffer_size = enc_array.storage_size() + sizeof(size_t);
    uint8_t* output_buffer = new uint8_t[buffer_size];
    std::memcpy(output_buffer, &source_length, sizeof(size_t));
    enc_array.to_byte_array(output_buffer + sizeof(size_t));
    return unique_byte_array(output_buffer, buffer_size);
>>>>>>> 00279efb
  }

};

}
}

#endif /* CONFLUO_COMPRESSION_DELTA_ENCODER_H_ */<|MERGE_RESOLUTION|>--- conflicted
+++ resolved
@@ -29,29 +29,6 @@
    *
    * @param source_buffer The buffer data to encode
    * @param source_length The length of the input buffer array
-<<<<<<< HEAD
-   */
-  static uint8_t* encode(uint64_t* source_buffer, size_t source_length) {
-    elias_gamma_encoded_array<uint64_t> enc_array(source_buffer, source_length);
-    uint8_t* output_buffer = new uint8_t[enc_array.storage_size() + sizeof(size_t)];
-
-    size_t encode_size = enc_array.storage_size();
-    std::memcpy(output_buffer, &source_length, sizeof(size_t));
-    enc_array.to_byte_array(output_buffer + sizeof(size_t));
-
-    return output_buffer;
-  }
-
-  /**
-   * Gets the size for the encoded buffer
-   *
-   * @param encoded_buffer The encoded buffer
-   *
-   * @return The size of the encoded buffer
-   */
-  static size_t get_buffer_size(uint8_t* encoded_buffer) {
-    return *reinterpret_cast<size_t *>(encoded_buffer);
-=======
    */
   template<typename T>
   static unique_byte_array encode(T* source_buffer, size_t source_length) {
@@ -61,7 +38,6 @@
     std::memcpy(output_buffer, &source_length, sizeof(size_t));
     enc_array.to_byte_array(output_buffer + sizeof(size_t));
     return unique_byte_array(output_buffer, buffer_size);
->>>>>>> 00279efb
   }
 
 };
