--- conflicted
+++ resolved
@@ -50,11 +50,7 @@
 endif()
 
 ExternalProject_Add(lz4
-<<<<<<< HEAD
-        DOWNLOAD_COMMAND git clone https://github.com/Cyan4973/lz4.git
-=======
         URL https://github.com/lz4/lz4/archive/v1.8.2.tar.gz
->>>>>>> fb5e3d88
         CONFIGURE_COMMAND ""
         BUILD_IN_SOURCE 1
         BUILD_COMMAND make -C lib lib MOREFLAGS=-fPIC
@@ -64,13 +60,6 @@
 set( lz4_INCLUDE_DIR "${SOURCE_DIR}/lib" )
 set( lz4_STATIC_LIB ${BINARY_DIR}/lib/liblz4.a )
 include_directories(SYSTEM ${lz4_INCLUDE_DIR})
-<<<<<<< HEAD
-link_directories(${lz4_INCLUDE_DIR})
-link_libraries(gtest ${lz4_STATIC_LIB})
-link_libraries(lz4 ${lz4_STATIC_LIB})
-
-=======
->>>>>>> fb5e3d88
 
 if (BUILD_RPC)
   set(THRIFT_CXX_FLAGS "${EXTERNAL_CXX_FLAGS}")
